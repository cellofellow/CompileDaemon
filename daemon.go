--- conflicted
+++ resolved
@@ -97,18 +97,6 @@
 }
 
 var (
-<<<<<<< HEAD
-	flag_directory = flag.String("directory", ".", "Directory to watch for changes")
-	flag_pattern   = flag.String("pattern", FilePattern, "Pattern of watched files")
-	flag_command   = flag.String("command", "", "Command to run and restart after build")
-	flag_recursive = flag.Bool("recursive", true, "Watch all dirs. recursively")
-	flag_build     = flag.String("build", "go build", "Command to rebuild after changes")
-
-	// initialized in main() due to custom type.
-	flag_excludedDirs globList
-	flag_excludedFiles globList
-	flag_includedFiles globList
-=======
 	flag_directory    = flag.String("directory", ".", "Directory to watch for changes")
 	flag_pattern      = flag.String("pattern", FilePattern, "Pattern of watched files")
 	flag_command      = flag.String("command", "", "Command to run and restart after build")
@@ -117,7 +105,11 @@
 	flag_color        = flag.Bool("color", false, "Colorize output for CompileDaemon status messages")
 	flag_logprefix    = flag.Bool("log-prefix", true, "Print log timestamps and subprocess stderr/stdout output")
 	flag_gracefulkill = flag.Bool("graceful-kill", false, "Gracefully attempt to kill the child process by sending a SIGTERM first")
->>>>>>> 8b036431
+
+	// initialized in main() due to custom type.
+	flag_excludedDirs globList
+	flag_excludedFiles globList
+	flag_includedFiles globList
 )
 
 func okColor(format string, args ...interface{}) string {
